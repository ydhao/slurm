--- conflicted
+++ resolved
@@ -320,7 +320,6 @@
 	int hash = job_id % 10, stat_rc;
 
 	dir_name = slurm_get_state_save_location();
-<<<<<<< HEAD
 	xstrfmtcat(dir_name, "/hash.%d/job.%u", hash, job_id);
 	stat_rc = stat(dir_name, &sbuf);
 	if (stat_rc != 0) {
@@ -334,11 +333,6 @@
 			return;
 		}
 	}
-=======
-
-	sprintf(job_dir, "/job.%u", job_id);
-	xstrcat(dir_name, job_dir);
->>>>>>> 25c53b8f
 
 	file_name = xstrdup(dir_name);
 	xstrcat(file_name, "/environment");
@@ -5236,11 +5230,7 @@
 	int hash = job_ptr->job_id % 10;
 
 	file_name = slurm_get_state_save_location();
-<<<<<<< HEAD
 	sprintf(job_dir, "/hash.%d/job.%u/environment", hash, job_ptr->job_id);
-=======
-	sprintf(job_dir, "/job.%u/environment", job_ptr->job_id);
->>>>>>> 25c53b8f
 	xstrcat(file_name, job_dir);
 
 	if (_read_data_array_from_file(file_name, &environment, env_size,
@@ -5268,13 +5258,8 @@
 	char *file_name, job_dir[40], *script = NULL;
 	int hash;
 
-<<<<<<< HEAD
 	if (!job_ptr->batch_flag)
 		return NULL;
-=======
-		sprintf(job_dir, "/job.%u/script", job_ptr->job_id);
-		xstrcat(file_name, job_dir);
->>>>>>> 25c53b8f
 
 	hash = job_ptr->job_id % 10;
 	file_name = slurm_get_state_save_location();
