--- conflicted
+++ resolved
@@ -6,7 +6,7 @@
  *  Copyright (C) 2006 The Regents of the University of California.
  *  Produced at Lawrence Livermore National Laboratory (cf, DISCLAIMER).
  *  Written by Danny Auble <da@llnl.gov>.
- *  UCRL-CODE-226842.
+ *  UCRL-CODE-217948.
  *  
  *  This file is part of SLURM, a resource management program.
  *  For details, see <http://www.llnl.gov/linux/slurm/>.
@@ -17,11 +17,7 @@
  *  any later version.
  *
  *  In addition, as a special exception, the copyright holders give permission 
-<<<<<<< HEAD
- *  to link the code of portions of this program with the OpenSSL library under
-=======
  *  to link the code of portions of this program with the OpenSSL library under 
->>>>>>> e77a2066
  *  certain conditions as described in each individual source file, and 
  *  distribute linked combinations including the two. You must obey the GNU 
  *  General Public License in all respects for all of the code used other than 
@@ -109,7 +105,6 @@
 	F_PRIORITY,	
 	F_NCPUS,		
 	F_NODES,
-	F_JOB_ACCOUNT,
 	JOB_START_LENGTH
 };
 
@@ -158,18 +153,12 @@
 	F_MAX_RSS_NODE,
 	F_MAX_PAGES_NODE,
 	F_MIN_CPU_NODE,
-<<<<<<< HEAD
-	F_STEP_ACCOUNT,
-	F_STEP_REQUID,
-=======
->>>>>>> e77a2066
 	JOB_STEP_LENGTH
 };
 
 /* JOB_TERM / JOB_SUSPEND fields */
 enum {	F_TOT_ELAPSED = HEADER_LENGTH,
 	F_TERM_STATUS,
-	F_JOB_REQUID,
 	JOB_TERM_LENGTH
 };
 
@@ -224,8 +213,6 @@
 	struct rusage rusage;
 	sacct_t sacct;
 	List    steps;
-	char    *account;
-	uint32_t requid;
 } job_rec_t;
 
 typedef struct step_rec {
@@ -241,10 +228,8 @@
 	time_t          end;
 	uint32_t	tot_cpu_sec;
 	uint32_t        tot_cpu_usec;
-	struct rusage   rusage;
-	sacct_t         sacct;
-	char            *account;
-	uint32_t requid;
+	struct rusage rusage;
+	sacct_t sacct;
 } step_rec_t;
 
 typedef struct selected_step_t {
@@ -296,10 +281,7 @@
 void process_step(char *f[], int lc, int show_full, int len);
 void process_suspend(char *f[], int lc, int show_full, int len);
 void process_terminated(char *f[], int lc, int show_full, int len);
-<<<<<<< HEAD
-=======
 void convert_num(float num, char *buf);
->>>>>>> e77a2066
 void find_hostname(uint32_t pos, char *hosts, char *host);
 void aggregate_sacct(sacct_t *dest, sacct_t *from);
 void destroy_acct_header(void *object);
@@ -346,7 +328,6 @@
 void print_usercpu(type_t type, void *object);
 void print_vsize(type_t type, void *object);
 void print_cputime(type_t type, void *object);
-void print_account(type_t type, void *object);
 
 /* options.c */
 int decode_status_char(char *status);
