/*****************************************************************************\
 *  backfill.c - simple backfill scheduler plugin.
 *
 *  If a partition is does not have root only access and nodes are not shared
 *  then raise the priority of pending jobs if doing so does not adversely
 *  effect the expected initiation of any higher priority job. We do not alter
 *  a job's required or excluded node list, so this is a conservative
 *  algorithm.
 *
 *  For example, consider a cluster "lx[01-08]" with one job executing on
 *  nodes "lx[01-04]". The highest priority pending job requires five nodes
 *  including "lx05". The next highest priority pending job requires any
 *  three nodes. Without explicitly forcing the second job to use nodes
 *  "lx[06-08]", we can't start it without possibly delaying the higher
 *  priority job.
 *****************************************************************************
 *  Copyright (C) 2003-2007 The Regents of the University of California.
 *  Copyright (C) 2008-2010 Lawrence Livermore National Security.
 *  Produced at Lawrence Livermore National Laboratory (cf, DISCLAIMER).
 *  Written by Morris Jette <jette1@llnl.gov>
 *  CODE-OCEC-09-009. All rights reserved.
 *
 *  This file is part of SLURM, a resource management program.
 *  For details, see <https://computing.llnl.gov/linux/slurm/>.
 *  Please also read the included file: DISCLAIMER.
 *
 *  SLURM is free software; you can redistribute it and/or modify it under
 *  the terms of the GNU General Public License as published by the Free
 *  Software Foundation; either version 2 of the License, or (at your option)
 *  any later version.
 *
 *  In addition, as a special exception, the copyright holders give permission
 *  to link the code of portions of this program with the OpenSSL library under
 *  certain conditions as described in each individual source file, and
 *  distribute linked combinations including the two. You must obey the GNU
 *  General Public License in all respects for all of the code used other than
 *  OpenSSL. If you modify file(s) with this exception, you may extend this
 *  exception to your version of the file(s), but you are not obligated to do
 *  so. If you do not wish to do so, delete this exception statement from your
 *  version.  If you delete this exception statement from all source files in
 *  the program, then also delete it here.
 *
 *  SLURM is distributed in the hope that it will be useful, but WITHOUT ANY
 *  WARRANTY; without even the implied warranty of MERCHANTABILITY or FITNESS
 *  FOR A PARTICULAR PURPOSE.  See the GNU General Public License for more
 *  details.
 *
 *  You should have received a copy of the GNU General Public License along
 *  with SLURM; if not, write to the Free Software Foundation, Inc.,
 *  51 Franklin Street, Fifth Floor, Boston, MA 02110-1301  USA.
\*****************************************************************************/

#include <pthread.h>
#include <stdio.h>
#include <stdlib.h>
#include <string.h>
#include <time.h>
#include <unistd.h>

#include "slurm/slurm.h"
#include "slurm/slurm_errno.h"

#include "src/common/list.h"
#include "src/common/macros.h"
#include "src/common/node_select.h"
#include "src/common/parse_time.h"
#include "src/common/slurm_protocol_api.h"
#include "src/common/xmalloc.h"
#include "src/common/xstring.h"

#include "src/slurmctld/acct_policy.h"
#include "src/slurmctld/job_scheduler.h"
#include "src/slurmctld/licenses.h"
#include "src/slurmctld/locks.h"
#include "src/slurmctld/node_scheduler.h"
#include "src/slurmctld/preempt.h"
#include "src/slurmctld/reservation.h"
#include "src/slurmctld/slurmctld.h"
#include "src/slurmctld/srun_comm.h"
#include "backfill.h"

typedef struct node_space_map {
	time_t begin_time;
	time_t end_time;
	bitstr_t *avail_bitmap;
	int next;	/* next record, by time, zero termination */
} node_space_map_t;
int backfilled_jobs = 0;

/*********************** local variables *********************/
static bool new_work      = false;
static bool stop_backfill = false;
static pthread_mutex_t thread_flag_mutex = PTHREAD_MUTEX_INITIALIZER;
static pthread_mutex_t term_lock = PTHREAD_MUTEX_INITIALIZER;
static pthread_cond_t  term_cond = PTHREAD_COND_INITIALIZER;

static int max_backfill_job_cnt = 50;

#ifndef BACKFILL_INTERVAL
#  ifdef HAVE_BG
#    define BACKFILL_INTERVAL	5
#  else
#    define BACKFILL_INTERVAL	10
#  endif
#endif

/* Set __DEBUG to get detailed logging for this thread without
 * detailed logging for the entire slurmctld daemon */
#define __DEBUG			0

/* Do not build job/resource/time record for more than this
 * far in the future, in seconds, currently one day */
#define BACKFILL_WINDOW		(24 * 60 * 60)

/*********************** local functions *********************/
static void _add_reservation(uint32_t start_time, uint32_t end_reserve,
			     bitstr_t *res_bitmap,
			     node_space_map_t *node_space,
			     int *node_space_recs);
static void _attempt_backfill(void);
static void _diff_tv_str(struct timeval *tv1,struct timeval *tv2,
		char *tv_str, int len_tv_str);
static bool _job_is_completing(void);
static bool _more_work(void);
static void _my_sleep(int secs);
static int  _num_feature_count(struct job_record *job_ptr);
static void _reset_job_time_limit(struct job_record *job_ptr, time_t now,
				  node_space_map_t *node_space);
static int  _start_job(struct job_record *job_ptr, bitstr_t *avail_bitmap);
static int  _try_sched(struct job_record *job_ptr, bitstr_t **avail_bitmap,
		       uint32_t min_nodes, uint32_t max_nodes,
		       uint32_t req_nodes);

#if __DEBUG
/* Log resource allocate table */
static void _dump_node_space_table(node_space_map_t *node_space_ptr)
{
	int i = 0;
	char begin_buf[32], end_buf[32], *node_list;

	info("=========================================");
	while (1) {
		slurm_make_time_str(&node_space_ptr[i].begin_time,
				    begin_buf, sizeof(begin_buf));
		slurm_make_time_str(&node_space_ptr[i].end_time,
				    end_buf, sizeof(end_buf));
		node_list = bitmap2node_name(node_space_ptr[i].avail_bitmap);
		info("Begin:%s End:%s Nodes:%s",
		     begin_buf, end_buf, node_list);
		xfree(node_list);
		if ((i = node_space_ptr[i].next) == 0)
			break;
	}
	info("=========================================");
}
#endif

/*
 * _diff_tv_str - build a string showing the time difference between two times
 * IN tv1 - start of event
 * IN tv2 - end of event
 * OUT tv_str - place to put delta time in format "usec=%ld"
 * IN len_tv_str - size of tv_str in bytes
 */
static void _diff_tv_str(struct timeval *tv1,struct timeval *tv2,
		char *tv_str, int len_tv_str)
{
	long delta_t;
	delta_t  = (tv2->tv_sec  - tv1->tv_sec) * 1000000;
	delta_t +=  tv2->tv_usec - tv1->tv_usec;
	snprintf(tv_str, len_tv_str, "usec=%ld", delta_t);
}

/*
 * _job_is_completing - Determine if jobs are in the process of completing.
 *	This is a variant of job_is_completing in slurmctld/job_scheduler.c.
 *	It always gives completing jobs at least 5 secs to complete.
 * RET - True of any job is in the process of completing
 */
static bool _job_is_completing(void)
{
	bool completing = false;
	ListIterator job_iterator;
	struct job_record *job_ptr = NULL;
	uint16_t complete_wait = slurm_get_complete_wait();
	time_t recent;

	if (job_list == NULL)
		return completing;

	recent = time(NULL) - MIN(complete_wait, 5);
	job_iterator = list_iterator_create(job_list);
	while ((job_ptr = (struct job_record *) list_next(job_iterator))) {
		if (IS_JOB_COMPLETING(job_ptr) &&
		    (job_ptr->end_time >= recent)) {
			completing = true;
			break;
		}
	}
	list_iterator_destroy(job_iterator);

	return completing;
}

/* test if job has feature count specification */
static int _num_feature_count(struct job_record *job_ptr)
{
	struct job_details *detail_ptr = job_ptr->details;
	int rc = 0;
	ListIterator feat_iter;
	struct feature_record *feat_ptr;

	if (detail_ptr->feature_list == NULL)	/* no constraints */
		return rc;

	feat_iter = list_iterator_create(detail_ptr->feature_list);
	while ((feat_ptr = (struct feature_record *) list_next(feat_iter))) {
		if (feat_ptr->count)
			rc++;
	}
	list_iterator_destroy(feat_iter);

	return rc;
}

/* Attempt to schedule a specific job on specific available nodes
 * IN job_ptr - job to schedule
 * IN/OUT avail_bitmap - nodes available/selected to use
 * RET SLURM_SUCCESS on success, otherwise an error code
 */
static int  _try_sched(struct job_record *job_ptr, bitstr_t **avail_bitmap,
		       uint32_t min_nodes, uint32_t max_nodes,
		       uint32_t req_nodes)
{
	bitstr_t *tmp_bitmap;
	int rc = SLURM_SUCCESS;
	int feat_cnt = _num_feature_count(job_ptr);
	List preemptee_candidates = NULL;

	if (feat_cnt) {
		/* Ideally schedule the job feature by feature,
		 * but I don't want to add that complexity here
		 * right now, so clear the feature counts and try
		 * to schedule. This will work if there is only
		 * one feature count. It should work fairly well
		 * in cases where there are multiple feature
		 * counts. */
		struct job_details *detail_ptr = job_ptr->details;
		ListIterator feat_iter;
		struct feature_record *feat_ptr;
		int i = 0, list_size;
		uint16_t *feat_cnt_orig = NULL, high_cnt = 0;

		/* Clear the feature counts */
		list_size = list_count(detail_ptr->feature_list);
		feat_cnt_orig = xmalloc(sizeof(uint16_t) * list_size);
		feat_iter = list_iterator_create(detail_ptr->feature_list);
		while ((feat_ptr =
			(struct feature_record *) list_next(feat_iter))) {
			high_cnt = MAX(high_cnt, feat_ptr->count);
			feat_cnt_orig[i++] = feat_ptr->count;
			feat_ptr->count = 0;
		}
		list_iterator_destroy(feat_iter);

		if ((job_req_node_filter(job_ptr, *avail_bitmap) !=
		     SLURM_SUCCESS) ||
		    (bit_set_count(*avail_bitmap) < high_cnt)) {
			rc = ESLURM_NODES_BUSY;
		} else {
			preemptee_candidates =
					slurm_find_preemptable_jobs(job_ptr);
			rc = select_g_job_test(job_ptr, *avail_bitmap,
					       high_cnt, max_nodes, req_nodes,
					       SELECT_MODE_WILL_RUN,
					       preemptee_candidates, NULL);
		}

		/* Restore the feature counts */
		i = 0;
		feat_iter = list_iterator_create(detail_ptr->feature_list);
		while ((feat_ptr =
			(struct feature_record *) list_next(feat_iter))) {
			feat_ptr->count = feat_cnt_orig[i++];
		}
		list_iterator_destroy(feat_iter);
		xfree(feat_cnt_orig);
	} else {
		/* Try to schedule the job. First on dedicated nodes
		 * then on shared nodes (if so configured). */
		uint16_t orig_shared;
		time_t now = time(NULL);
		preemptee_candidates = slurm_find_preemptable_jobs(job_ptr);
		orig_shared = job_ptr->details->shared;
		job_ptr->details->shared = 0;
		tmp_bitmap = bit_copy(*avail_bitmap);
		rc = select_g_job_test(job_ptr, *avail_bitmap, min_nodes,
				       max_nodes, req_nodes,
				       SELECT_MODE_WILL_RUN,
				       preemptee_candidates, NULL);
		job_ptr->details->shared = orig_shared;
		if (((rc != SLURM_SUCCESS) || (job_ptr->start_time > now)) &&
		    (orig_shared != 0)) {
			FREE_NULL_BITMAP(*avail_bitmap);
			*avail_bitmap= tmp_bitmap;
			rc = select_g_job_test(job_ptr, *avail_bitmap,
					       min_nodes, max_nodes, req_nodes,
					       SELECT_MODE_WILL_RUN,
					       preemptee_candidates, NULL);
		} else
			FREE_NULL_BITMAP(tmp_bitmap);
	}

	if (preemptee_candidates)
		list_destroy(preemptee_candidates);
	return rc;

}

/* Terminate backfill_agent */
extern void stop_backfill_agent(void)
{
	pthread_mutex_lock(&term_lock);
	stop_backfill = true;
	pthread_cond_signal(&term_cond);
	pthread_mutex_unlock(&term_lock);
}

static void _my_sleep(int secs)
{
	struct timespec ts = {0, 0};

	ts.tv_sec = time(NULL) + secs;
	pthread_mutex_lock(&term_lock);
	if (!stop_backfill)
		pthread_cond_timedwait(&term_cond, &term_lock, &ts);
	pthread_mutex_unlock(&term_lock);
}

/* backfill_agent - detached thread periodically attempts to backfill jobs */
extern void *backfill_agent(void *args)
{
	struct timeval tv1, tv2;
	char tv_str[20], *sched_params, *tmp_ptr;
	time_t now;
	int backfill_interval = BACKFILL_INTERVAL;
	static time_t last_backfill_time = 0;
	/* Read config, and partitions; Write jobs and nodes */
	slurmctld_lock_t all_locks = {
		READ_LOCK, WRITE_LOCK, WRITE_LOCK, READ_LOCK };

	sched_params = slurm_get_sched_params();
	if (sched_params && (tmp_ptr=strstr(sched_params, "interval=")))
		backfill_interval = atoi(tmp_ptr + 9);
	if (backfill_interval < 1) {
		fatal("Invalid backfill scheduler interval: %d",
		      backfill_interval);
	}
	if (sched_params && (tmp_ptr=strstr(sched_params, "max_job_bf=")))
		max_backfill_job_cnt = atoi(tmp_ptr + 11);
	if (max_backfill_job_cnt < 1) {
		fatal("Invalid backfill scheduler max_job_bf: %d",
		      max_backfill_job_cnt);
	}

	while (!stop_backfill) {
		_my_sleep(BACKFILL_INTERVAL);
		if (stop_backfill)
			break;

		now = time(NULL);
		if ((difftime(now, last_backfill_time) < backfill_interval) ||
<<<<<<< HEAD
		    _job_is_completing() || 
=======
		    _job_is_completing() ||
>>>>>>> e4db9665
		    !_more_work())	/* _more_work() test must be last */
			continue;
		last_backfill_time = now;

		gettimeofday(&tv1, NULL);
		lock_slurmctld(all_locks);
		_attempt_backfill();
		unlock_slurmctld(all_locks);
		gettimeofday(&tv2, NULL);
		_diff_tv_str(&tv1, &tv2, tv_str, 20);
#if __DEBUG
		info("backfill: completed, %s", tv_str);
#endif
	}
	return NULL;
}

static void _attempt_backfill(void)
{
	bool filter_root = false;
	struct job_queue *job_queue = NULL;
	int i, j,job_queue_size, node_space_recs;
	struct job_record *job_ptr;
	struct part_record *part_ptr;
	uint32_t end_time, end_reserve;
	uint32_t time_limit, comp_time_limit, orig_time_limit;
	uint32_t min_nodes, max_nodes, req_nodes;
	bitstr_t *avail_bitmap = NULL, *resv_bitmap = NULL;
	time_t now = time(NULL), later_start, start_res;
	node_space_map_t *node_space;
	static int sched_timeout = 0;

	if(!sched_timeout)
		sched_timeout = MIN(slurm_get_msg_timeout(), 10);

	if (slurm_get_root_filter())
		filter_root = true;

	job_queue_size = build_job_queue(&job_queue);
	if (job_queue_size == 0)
		return;

	sort_job_queue(job_queue, job_queue_size);

	node_space = xmalloc(sizeof(node_space_map_t) *
			     (max_backfill_job_cnt + 3));
	node_space[0].begin_time = now;
	node_space[0].end_time = now + BACKFILL_WINDOW;
	node_space[0].avail_bitmap = bit_copy(avail_node_bitmap);
	node_space[0].next = 0;
	node_space_recs = 1;
#if __DEBUG
	_dump_node_space_table(node_space);
#endif

	for (i = 0; i < job_queue_size; i++) {
		job_ptr = job_queue[i].job_ptr;
		part_ptr = job_ptr->part_ptr;
#if __DEBUG
		info("backfill test for job %u", job_ptr->job_id);
#endif

		if (part_ptr == NULL) {
			part_ptr = find_part_record(job_ptr->partition);
			xassert(part_ptr);
			job_ptr->part_ptr = part_ptr;
			error("partition pointer reset for job %u, part %s",
			      job_ptr->job_id, job_ptr->partition);
		}
		if (((part_ptr->state_up & PARTITION_SCHED) == 0) ||
		    (part_ptr->node_bitmap == NULL))
		 	continue;
		if ((part_ptr->root_only) && filter_root)
			continue;

		if ((!job_independent(job_ptr, 0)) ||
		    (license_job_test(job_ptr, time(NULL)) != SLURM_SUCCESS))
			continue;

		/* Determine minimum and maximum node counts */
		min_nodes = MAX(job_ptr->details->min_nodes,
				part_ptr->min_nodes);
		if (job_ptr->details->max_nodes == 0)
			max_nodes = part_ptr->max_nodes;
		else
			max_nodes = MIN(job_ptr->details->max_nodes,
					part_ptr->max_nodes);
		max_nodes = MIN(max_nodes, 500000);     /* prevent overflows */
		if (job_ptr->details->max_nodes)
			req_nodes = max_nodes;
		else
			req_nodes = min_nodes;
		if (min_nodes > max_nodes) {
			/* job's min_nodes exceeds partition's max_nodes */
			continue;
		}

		/* Determine job's expected completion time */
		if (job_ptr->time_limit == NO_VAL) {
			if (part_ptr->max_time == INFINITE)
				time_limit = 365 * 24 * 60; /* one year */
			else
				time_limit = part_ptr->max_time;
		} else {
			if (part_ptr->max_time == INFINITE)
				time_limit = job_ptr->time_limit;
			else
				time_limit = MIN(job_ptr->time_limit,
						 part_ptr->max_time);
		}
		comp_time_limit = time_limit;
		orig_time_limit = job_ptr->time_limit;
		if (job_ptr->time_min && (job_ptr->time_min < time_limit))
			time_limit = job_ptr->time_limit = job_ptr->time_min;

		/* Determine impact of any resource reservations */
		later_start = now;
 TRY_LATER:	FREE_NULL_BITMAP(avail_bitmap);
		start_res   = later_start;
		later_start = 0;
		j = job_test_resv(job_ptr, &start_res, true, &avail_bitmap);
		if (j != SLURM_SUCCESS) {
			job_ptr->time_limit = orig_time_limit;
			continue;
		}
		if (start_res > now)
			end_time = (time_limit * 60) + start_res;
		else
			end_time = (time_limit * 60) + now;

		/* Identify usable nodes for this job */
		bit_and(avail_bitmap, part_ptr->node_bitmap);
		bit_and(avail_bitmap, up_node_bitmap);
		for (j=0; ; ) {
			if ((node_space[j].end_time > start_res) &&
			     node_space[j].next && (later_start == 0))
				later_start = node_space[j].end_time;
			if (node_space[j].end_time <= start_res)
				;
			else if (node_space[j].begin_time <= end_time) {
				bit_and(avail_bitmap,
					node_space[j].avail_bitmap);
			} else
				break;
			if ((j = node_space[j].next) == 0)
				break;
		}

		if (job_ptr->details->exc_node_bitmap) {
			bit_not(job_ptr->details->exc_node_bitmap);
			bit_and(avail_bitmap,
				job_ptr->details->exc_node_bitmap);
			bit_not(job_ptr->details->exc_node_bitmap);
		}

		/* Test if insufficient nodes remain OR
		 *	required nodes missing OR
		 *	nodes lack features */
		if ((bit_set_count(avail_bitmap) < min_nodes) ||
		    ((job_ptr->details->req_node_bitmap) &&
		     (!bit_super_set(job_ptr->details->req_node_bitmap,
				     avail_bitmap))) ||
		    (job_req_node_filter(job_ptr, avail_bitmap))) {
			if (later_start)
				goto TRY_LATER;
			job_ptr->time_limit = orig_time_limit;
			continue;
		}

		/* Identify nodes which are definitely off limits */
		FREE_NULL_BITMAP(resv_bitmap);
		resv_bitmap = bit_copy(avail_bitmap);
		bit_not(resv_bitmap);

		j = _try_sched(job_ptr, &avail_bitmap,
			       min_nodes, max_nodes, req_nodes);
		if (j != SLURM_SUCCESS) {
			job_ptr->time_limit = orig_time_limit;
			if ((time(NULL) - now) >= sched_timeout) {
				debug("backfill: loop taking to long "
				      "breaking out");
				break;
			}
			continue;	/* not runable */
		}

		job_ptr->start_time = MAX(job_ptr->start_time, start_res);
		if (job_ptr->start_time <= now) {
			int rc = _start_job(job_ptr, resv_bitmap);
			if ((rc == SLURM_SUCCESS) && job_ptr->time_min) {
				/* Set time limit as high as possible */
				job_ptr->time_limit = comp_time_limit;
				job_ptr->end_time = job_ptr->start_time + 
						    (comp_time_limit * 60);
				_reset_job_time_limit(job_ptr, now,
						      node_space);
				time_limit = job_ptr->time_limit;
			} else {
				job_ptr->time_limit = orig_time_limit;
			}
			if (rc == ESLURM_ACCOUNTING_POLICY)
				continue;
			else if (rc != SLURM_SUCCESS) {
				/* Planned to start job, but something bad
				 * happended. */
				break;
			}
		} else
			job_ptr->time_limit = orig_time_limit;

		if (job_ptr->start_time > (now + BACKFILL_WINDOW)) {
			/* Starts too far in the future to worry about */
			continue;
		}

		if (node_space_recs == max_backfill_job_cnt) {
			/* Already have too many jobs to deal with */
			break;
		}

		/*
		 * Add reservation to scheduling table
		 */
		end_reserve = job_ptr->start_time + (time_limit * 60);
		bit_not(avail_bitmap);
		_add_reservation(job_ptr->start_time, end_reserve,
				 avail_bitmap, node_space, &node_space_recs);
#if __DEBUG
		_dump_node_space_table(node_space);
#endif
		if ((time(NULL) - now) >= sched_timeout) {
			debug("backfill: loop taking to long breaking out");
			break;
		}
	}
	FREE_NULL_BITMAP(avail_bitmap);
	FREE_NULL_BITMAP(resv_bitmap);

	for (i=0; ; ) {
		bit_free(node_space[i].avail_bitmap);
		if ((i = node_space[i].next) == 0)
			break;
	}
	xfree(node_space);
	xfree(job_queue);
}

/* Try to start the job on any non-reserved nodes */
static int _start_job(struct job_record *job_ptr, bitstr_t *resv_bitmap)
{
	int rc;
	bitstr_t *orig_exc_nodes = NULL;
	static uint32_t fail_jobid = 0;

	if (job_ptr->details->exc_node_bitmap) {
		orig_exc_nodes = bit_copy(job_ptr->details->exc_node_bitmap);
		bit_or(job_ptr->details->exc_node_bitmap, resv_bitmap);
	} else
		job_ptr->details->exc_node_bitmap = bit_copy(resv_bitmap);

	rc = select_nodes(job_ptr, false, NULL);
	bit_free(job_ptr->details->exc_node_bitmap);
	job_ptr->details->exc_node_bitmap = orig_exc_nodes;
	if (rc == SLURM_SUCCESS) {
		/* job initiated */
		last_job_update = time(NULL);
		info("backfill: Started JobId=%u on %s",
		     job_ptr->job_id, job_ptr->nodes);
		if (job_ptr->batch_flag == 0)
			srun_allocate(job_ptr->job_id);
		else if (job_ptr->details->prolog_running == 0)
			launch_job(job_ptr);
		backfilled_jobs++;
#if __DEBUG
		info("backfill: Jobs backfilled: %d", backfilled_jobs);
#endif
	} else if ((job_ptr->job_id != fail_jobid) &&
		   (rc != ESLURM_ACCOUNTING_POLICY)) {
		char *node_list;
		bit_not(resv_bitmap);
		node_list = bitmap2node_name(resv_bitmap);
		/* This happens when a job has sharing disabled and
		 * a selected node is still completing some job,
		 * which should be a temporary situation. */
		verbose("backfill: Failed to start JobId=%u on %s: %s",
			job_ptr->job_id, node_list, slurm_strerror(rc));
		xfree(node_list);
		fail_jobid = job_ptr->job_id;
	} else {
		debug3("backfill: Failed to start JobId=%u: %s",
		       job_ptr->job_id, slurm_strerror(rc));
	}

	return rc;
}

/* Reset a job's time limit (and end_time) as high as possible 
 *	within the range job_ptr->time_min and job_ptr->time_limit.
 *	Avoid using resources reserved for pending jobs or in resource
 *	reservations */
static void _reset_job_time_limit(struct job_record *job_ptr, time_t now,
				  node_space_map_t *node_space)
{
	int32_t j, resv_delay;
	uint32_t orig_time_limit = job_ptr->time_limit;

	for (j=0; ; ) {
		if ((node_space[j].begin_time != now) &&
		    (node_space[j].begin_time < job_ptr->end_time) &&
		    (!bit_super_set(job_ptr->node_bitmap,
				    node_space[j].avail_bitmap))) {
			/* Job overlaps pending job's resource reservation */
			resv_delay = difftime(node_space[j].begin_time, now);
			resv_delay /= 60;	/* seconds to minutes */
			if (resv_delay < job_ptr->time_limit)
				job_ptr->time_limit = resv_delay;
		}
		if ((j = node_space[j].next) == 0)
			break;
	}
	job_ptr->time_limit = MAX(job_ptr->time_min, job_ptr->time_limit);
	job_ptr->end_time = job_ptr->start_time + (job_ptr->time_limit * 60);

	job_time_adj_resv(job_ptr);

	if (orig_time_limit != job_ptr->time_limit) {
		info("backfill: job %u time limit changed from %u to %u",
		     job_ptr->job_id, orig_time_limit, job_ptr->time_limit);
	}
}

/* trigger the attempt of a backfill */
extern void run_backfill (void)
{
	pthread_mutex_lock( &thread_flag_mutex );
	new_work = true;
	pthread_mutex_unlock( &thread_flag_mutex );
}

/* Report if any changes occurred to job, node or partition information */
static bool _more_work (void)
{
	bool rc;
	static time_t backfill_job_time  = (time_t) 0;
	static time_t backfill_node_time = (time_t) 0;
	static time_t backfill_part_time = (time_t) 0;

	pthread_mutex_lock( &thread_flag_mutex );
	if ( (backfill_job_time  == last_job_update ) &&
	     (backfill_node_time == last_node_update) &&
	     (backfill_part_time == last_part_update) &&
	     (new_work == false) ) {
		rc = false;
	} else {
		backfill_job_time  = last_job_update;
		backfill_node_time = last_node_update;
		backfill_part_time = last_part_update;
		new_work = false;
		rc = true;
	}
	pthread_mutex_unlock( &thread_flag_mutex );
	return rc;
}

/* Create a reservation for a job in the future */
static void _add_reservation(uint32_t start_time, uint32_t end_reserve,
			     bitstr_t *res_bitmap,
			     node_space_map_t *node_space,
			     int *node_space_recs)
{
	bool placed = false;
	int i, j;

	for (j=0; ; ) {
		if (node_space[j].end_time > start_time) {
			/* insert start entry record */
			i = *node_space_recs;
			node_space[i].begin_time = start_time;
			node_space[i].end_time = node_space[j].end_time;
			node_space[j].end_time = start_time;
			node_space[i].avail_bitmap =
				bit_copy(node_space[j].avail_bitmap);
			node_space[i].next = node_space[j].next;
			node_space[j].next = i;
			(*node_space_recs)++;
			placed = true;
		}
		if (node_space[j].end_time == start_time) {
			/* no need to insert new start entry record */
			placed = true;
		}
		if (placed == true) {
			j = node_space[j].next;
			if (j && (end_reserve < node_space[j].end_time)) {
				/* insert end entry record */
				i = *node_space_recs;
				node_space[i].begin_time = end_reserve;
				node_space[i].end_time = node_space[j].
							 end_time;
				node_space[j].end_time = end_reserve;
				node_space[i].avail_bitmap =
					bit_copy(node_space[j].avail_bitmap);
				node_space[i].next = node_space[j].next;
				node_space[j].next = i;
				(*node_space_recs)++;
			}
			break;
		}
		if ((j = node_space[j].next) == 0)
			break;
	}

	for (j=0; ; ) {
		if ((node_space[j].begin_time >= start_time) &&
		    (node_space[j].end_time <= end_reserve))
			bit_and(node_space[j].avail_bitmap, res_bitmap);
		if ((node_space[j].begin_time >= end_reserve) ||
		    ((j = node_space[j].next) == 0))
			break;
	}
}<|MERGE_RESOLUTION|>--- conflicted
+++ resolved
@@ -15,7 +15,7 @@
  *  priority job.
  *****************************************************************************
  *  Copyright (C) 2003-2007 The Regents of the University of California.
- *  Copyright (C) 2008-2010 Lawrence Livermore National Security.
+ *  Copyright (C) 2008-2009 Lawrence Livermore National Security.
  *  Produced at Lawrence Livermore National Laboratory (cf, DISCLAIMER).
  *  Written by Morris Jette <jette1@llnl.gov>
  *  CODE-OCEC-09-009. All rights reserved.
@@ -91,9 +91,6 @@
 static bool new_work      = false;
 static bool stop_backfill = false;
 static pthread_mutex_t thread_flag_mutex = PTHREAD_MUTEX_INITIALIZER;
-static pthread_mutex_t term_lock = PTHREAD_MUTEX_INITIALIZER;
-static pthread_cond_t  term_cond = PTHREAD_COND_INITIALIZER;
-
 static int max_backfill_job_cnt = 50;
 
 #ifndef BACKFILL_INTERVAL
@@ -122,10 +119,7 @@
 		char *tv_str, int len_tv_str);
 static bool _job_is_completing(void);
 static bool _more_work(void);
-static void _my_sleep(int secs);
 static int  _num_feature_count(struct job_record *job_ptr);
-static void _reset_job_time_limit(struct job_record *job_ptr, time_t now,
-				  node_space_map_t *node_space);
 static int  _start_job(struct job_record *job_ptr, bitstr_t *avail_bitmap);
 static int  _try_sched(struct job_record *job_ptr, bitstr_t **avail_bitmap,
 		       uint32_t min_nodes, uint32_t max_nodes,
@@ -320,22 +314,9 @@
 /* Terminate backfill_agent */
 extern void stop_backfill_agent(void)
 {
-	pthread_mutex_lock(&term_lock);
 	stop_backfill = true;
-	pthread_cond_signal(&term_cond);
-	pthread_mutex_unlock(&term_lock);
-}
-
-static void _my_sleep(int secs)
-{
-	struct timespec ts = {0, 0};
-
-	ts.tv_sec = time(NULL) + secs;
-	pthread_mutex_lock(&term_lock);
-	if (!stop_backfill)
-		pthread_cond_timedwait(&term_cond, &term_lock, &ts);
-	pthread_mutex_unlock(&term_lock);
-}
+}
+
 
 /* backfill_agent - detached thread periodically attempts to backfill jobs */
 extern void *backfill_agent(void *args)
@@ -343,7 +324,7 @@
 	struct timeval tv1, tv2;
 	char tv_str[20], *sched_params, *tmp_ptr;
 	time_t now;
-	int backfill_interval = BACKFILL_INTERVAL;
+	int backfill_interval = BACKFILL_INTERVAL, i, iter;
 	static time_t last_backfill_time = 0;
 	/* Read config, and partitions; Write jobs and nodes */
 	slurmctld_lock_t all_locks = {
@@ -364,17 +345,19 @@
 	}
 
 	while (!stop_backfill) {
-		_my_sleep(BACKFILL_INTERVAL);
+		iter = (BACKFILL_CHECK_SEC * 1000000) /
+		       STOP_CHECK_USEC;
+		for (i=0; ((i<iter) && (!stop_backfill)); i++) {
+			/* test stop_backfill every 0.2 sec for
+			 * 5.0 secs to avoid running continuously */
+			usleep(STOP_CHECK_USEC);
+		}
 		if (stop_backfill)
 			break;
 
 		now = time(NULL);
 		if ((difftime(now, last_backfill_time) < backfill_interval) ||
-<<<<<<< HEAD
-		    _job_is_completing() || 
-=======
 		    _job_is_completing() ||
->>>>>>> e4db9665
 		    !_more_work())	/* _more_work() test must be last */
 			continue;
 		last_backfill_time = now;
@@ -399,8 +382,7 @@
 	int i, j,job_queue_size, node_space_recs;
 	struct job_record *job_ptr;
 	struct part_record *part_ptr;
-	uint32_t end_time, end_reserve;
-	uint32_t time_limit, comp_time_limit, orig_time_limit;
+	uint32_t end_time, end_reserve, time_limit;
 	uint32_t min_nodes, max_nodes, req_nodes;
 	bitstr_t *avail_bitmap = NULL, *resv_bitmap = NULL;
 	time_t now = time(NULL), later_start, start_res;
@@ -444,7 +426,7 @@
 			error("partition pointer reset for job %u, part %s",
 			      job_ptr->job_id, job_ptr->partition);
 		}
-		if (((part_ptr->state_up & PARTITION_SCHED) == 0) ||
+		if ((part_ptr->state_up == 0) ||
 		    (part_ptr->node_bitmap == NULL))
 		 	continue;
 		if ((part_ptr->root_only) && filter_root)
@@ -485,10 +467,6 @@
 				time_limit = MIN(job_ptr->time_limit,
 						 part_ptr->max_time);
 		}
-		comp_time_limit = time_limit;
-		orig_time_limit = job_ptr->time_limit;
-		if (job_ptr->time_min && (job_ptr->time_min < time_limit))
-			time_limit = job_ptr->time_limit = job_ptr->time_min;
 
 		/* Determine impact of any resource reservations */
 		later_start = now;
@@ -496,10 +474,8 @@
 		start_res   = later_start;
 		later_start = 0;
 		j = job_test_resv(job_ptr, &start_res, true, &avail_bitmap);
-		if (j != SLURM_SUCCESS) {
-			job_ptr->time_limit = orig_time_limit;
+		if (j != SLURM_SUCCESS)
 			continue;
-		}
 		if (start_res > now)
 			end_time = (time_limit * 60) + start_res;
 		else
@@ -540,7 +516,6 @@
 		    (job_req_node_filter(job_ptr, avail_bitmap))) {
 			if (later_start)
 				goto TRY_LATER;
-			job_ptr->time_limit = orig_time_limit;
 			continue;
 		}
 
@@ -552,8 +527,7 @@
 		j = _try_sched(job_ptr, &avail_bitmap,
 			       min_nodes, max_nodes, req_nodes);
 		if (j != SLURM_SUCCESS) {
-			job_ptr->time_limit = orig_time_limit;
-			if ((time(NULL) - now) >= sched_timeout) {
+			if((time(NULL) - now) >= sched_timeout) {
 				debug("backfill: loop taking to long "
 				      "breaking out");
 				break;
@@ -564,27 +538,13 @@
 		job_ptr->start_time = MAX(job_ptr->start_time, start_res);
 		if (job_ptr->start_time <= now) {
 			int rc = _start_job(job_ptr, resv_bitmap);
-			if ((rc == SLURM_SUCCESS) && job_ptr->time_min) {
-				/* Set time limit as high as possible */
-				job_ptr->time_limit = comp_time_limit;
-				job_ptr->end_time = job_ptr->start_time + 
-						    (comp_time_limit * 60);
-				_reset_job_time_limit(job_ptr, now,
-						      node_space);
-				time_limit = job_ptr->time_limit;
-			} else {
-				job_ptr->time_limit = orig_time_limit;
-			}
 			if (rc == ESLURM_ACCOUNTING_POLICY)
 				continue;
-			else if (rc != SLURM_SUCCESS) {
+			else if (rc != SLURM_SUCCESS)
 				/* Planned to start job, but something bad
 				 * happended. */
 				break;
-			}
-		} else
-			job_ptr->time_limit = orig_time_limit;
-
+		}
 		if (job_ptr->start_time > (now + BACKFILL_WINDOW)) {
 			/* Starts too far in the future to worry about */
 			continue;
@@ -671,41 +631,6 @@
 	return rc;
 }
 
-/* Reset a job's time limit (and end_time) as high as possible 
- *	within the range job_ptr->time_min and job_ptr->time_limit.
- *	Avoid using resources reserved for pending jobs or in resource
- *	reservations */
-static void _reset_job_time_limit(struct job_record *job_ptr, time_t now,
-				  node_space_map_t *node_space)
-{
-	int32_t j, resv_delay;
-	uint32_t orig_time_limit = job_ptr->time_limit;
-
-	for (j=0; ; ) {
-		if ((node_space[j].begin_time != now) &&
-		    (node_space[j].begin_time < job_ptr->end_time) &&
-		    (!bit_super_set(job_ptr->node_bitmap,
-				    node_space[j].avail_bitmap))) {
-			/* Job overlaps pending job's resource reservation */
-			resv_delay = difftime(node_space[j].begin_time, now);
-			resv_delay /= 60;	/* seconds to minutes */
-			if (resv_delay < job_ptr->time_limit)
-				job_ptr->time_limit = resv_delay;
-		}
-		if ((j = node_space[j].next) == 0)
-			break;
-	}
-	job_ptr->time_limit = MAX(job_ptr->time_min, job_ptr->time_limit);
-	job_ptr->end_time = job_ptr->start_time + (job_ptr->time_limit * 60);
-
-	job_time_adj_resv(job_ptr);
-
-	if (orig_time_limit != job_ptr->time_limit) {
-		info("backfill: job %u time limit changed from %u to %u",
-		     job_ptr->job_id, orig_time_limit, job_ptr->time_limit);
-	}
-}
-
 /* trigger the attempt of a backfill */
 extern void run_backfill (void)
 {
