--- conflicted
+++ resolved
@@ -917,12 +917,8 @@
 	DEF_TIMERS;
 	List job_queue;
 	job_queue_rec_t *job_queue_rec;
-<<<<<<< HEAD
 	int bb, i, j, k, node_space_recs, mcs_select = 0;
-=======
-	slurmdb_qos_rec_t *qos_ptr = NULL, *qos_part_ptr = NULL;;
-	int bb, i, j, node_space_recs, mcs_select = 0;
->>>>>>> 88df7a81
+	slurmdb_qos_rec_t *qos_ptr = NULL;
 	struct job_record *job_ptr;
 	struct part_record *part_ptr, **bf_part_ptr = NULL;
 	uint32_t end_time, end_reserve, deadline_time_limit, boot_time;
@@ -1050,7 +1046,7 @@
 		uid = xmalloc(BF_MAX_USERS * sizeof(uint32_t));
 		njobs = xmalloc(BF_MAX_USERS * sizeof(uint16_t));
 	}
-<<<<<<< HEAD
+
 	if (max_backfill_job_per_user_part) {
 		ListIterator part_iterator;
 		struct part_record *part_ptr;
@@ -1067,12 +1063,12 @@
 				xmalloc(BF_MAX_USERS * sizeof(uint32_t));
 		}
 		list_iterator_destroy(part_iterator);
-=======
+	}
+
 	if (assoc_limit_stop) {
 		assoc_mgr_lock(&qos_read_lock);
 		list_for_each(part_list, _clear_qos_blocked_times, NULL);
 		assoc_mgr_unlock(&qos_read_lock);
->>>>>>> 88df7a81
 	}
 
 	sort_job_queue(job_queue);
@@ -1205,22 +1201,17 @@
 		}
 
 		assoc_mgr_lock(&qos_read_lock);
-<<<<<<< HEAD
-		if (job_ptr->qos_ptr)
+		if (job_ptr->qos_ptr) {
 			qos_flags = job_ptr->qos_ptr->flags;
+			qos_blocked_until = job_ptr->qos_ptr->blocked_until;
+		}
+
+		if (job_ptr->part_ptr->qos_ptr)
+			qos_part_blocked_until =
+				job_ptr->part_ptr->qos_ptr->blocked_until;
+
 		if (part_policy_valid_qos(job_ptr->part_ptr,
 					  job_ptr->qos_ptr) != SLURM_SUCCESS) {
-=======
-		qos_ptr = (slurmdb_qos_rec_t *)job_ptr->qos_ptr;
-		qos_part_ptr = (slurmdb_qos_rec_t *)job_ptr->part_ptr->qos_ptr;
-		if (qos_ptr) {
-			qos_flags = qos_ptr->flags;
-			qos_blocked_until = qos_ptr->blocked_until;
-			qos_part_blocked_until = qos_part_ptr->blocked_until;
-		}
-		if (part_policy_valid_qos(job_ptr->part_ptr, qos_ptr) !=
-		    SLURM_SUCCESS) {
->>>>>>> 88df7a81
 			assoc_mgr_unlock(&qos_read_lock);
 			xfree(job_ptr->state_desc);
 			job_ptr->state_reason = WAIT_QOS;
