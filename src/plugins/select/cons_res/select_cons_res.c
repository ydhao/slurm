--- conflicted
+++ resolved
@@ -2556,14 +2556,8 @@
 			*core_bitmap = _make_core_bitmap_filtered(avail_bitmap,
 								  0);
 		}
-<<<<<<< HEAD
-
 		tmpcore = bit_copy(*core_bitmap);
-		
-=======
-		tmpcore = bit_copy(*core_bitmap);
-
->>>>>>> 95ee2077
+
 		bit_not(tmpcore); /* tmpcore contains now current free cores */
 		bit_fmt(str, (sizeof(str) - 1), tmpcore);
 		debug2("tmpcore contains just current free cores: %s", str);
