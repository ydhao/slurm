--- conflicted
+++ resolved
@@ -67,10 +67,6 @@
 		enum node_cr_state job_node_req, uint32_t cr_node_cnt,
 		struct part_res_record *cr_part_ptr,
 		struct node_use_record *node_usage, bitstr_t *exc_core_bitmap,
-<<<<<<< HEAD
-		bool prefer_alloc_nodes, bool qos_preemptor);
-=======
-		bool preempt_mode);
->>>>>>> 8247cb26
+		bool prefer_alloc_nodes, bool qos_preemptor, bool preempt_mode);
 
 #endif /* !_CR_JOB_TEST_H */