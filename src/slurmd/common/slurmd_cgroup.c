--- conflicted
+++ resolved
@@ -473,13 +473,9 @@
 	cg_conf = xcgroup_get_slurm_cgroup_conf();
 
 	task_plugin_type = slurm_get_task_plugin();
-<<<<<<< HEAD
-
-	if (cg_conf->constrain_ram_space &&
-=======
-	if ((slurm_cgroup_conf.constrain_ram_space ||
-	     slurm_cgroup_conf.constrain_swap_space) &&
->>>>>>> f8a5de2d
+
+	if ((cg_conf->constrain_ram_space ||
+	     cg_conf->constrain_swap_space) &&
 	    strstr(task_plugin_type, "cgroup"))
 		status = true;
 
