--- conflicted
+++ resolved
@@ -758,18 +758,11 @@
 		set exit_code 1
 	}
 
-<<<<<<< HEAD
 	set matches [sacct_job -verbose $job_id]
 	if {$matches != 4} {
-		send_user "\nFAILURE: sacct --verbosee failed ($matches != 4)\n"
-		set exit_code 1
-	}
-=======
-set matches [sacct_job -verbose $job_id]
-if {$matches != 4} {
-	send_user "\nFAILURE: sacct --verbose failed ($matches != 4)\n"
-	set exit_code 1
->>>>>>> 22b7f1ad
+		send_user "\nFAILURE: sacct --verbose failed ($matches != 4)\n"
+		set exit_code 1
+	}
 }
 
 #
